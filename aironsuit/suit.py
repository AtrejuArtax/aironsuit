--- conflicted
+++ resolved
@@ -204,18 +204,7 @@
                 print('\n')
                 print('design Loss: ', design_loss)
             status = STATUS_OK if not math.isnan(design_loss) and design_loss is not None else STATUS_FAIL
-<<<<<<< HEAD
-
-            # Update logs
-            if status == STATUS_OK:
-                update_design_logs(
-                    path=os.path.join(method_l_path, str(len(trials.losses()))),
-                    hparams=hyper_space,
-                    value=design_loss
-                )
-=======
             print('status: ', status)
->>>>>>> 9246d3d1
 
             # Save trials
             with open(os.path.join(method_r_path, 'trials.hyperopt'), 'wb') as f:
@@ -243,7 +232,7 @@
                 # Update logs
                 update_design_logs(
                     path=os.path.join(method_l_path, str(len(trials.losses()))),
-                    hparams={value['logs']: hyper_candidates[key] for key, value in hyper_space.items()},
+                    hparams=hyper_space,
                     value=design_loss,
                     step=len(trials.losses())
                 )
