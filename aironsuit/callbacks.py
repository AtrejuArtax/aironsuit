import glob
import os
import tempfile

from tensorflow.keras import callbacks
from tensorflow.keras import backend as k_bck
import gc

class CleanMemory(callbacks.Callback):
    def on_epoch_end(self, epoch, logs=None):
        k_bck.clear_session()
        gc.collect()


def init_callbacks(raw_callbacks):
    callbacks_ = []
    if isinstance(raw_callbacks, list):
        for raw_callback in raw_callbacks:
            if isinstance(raw_callback, dict):
                callback_name = list(raw_callback.keys())[0]
                callback_ = raw_callback[callback_name]
                if "Checkpoint" in callback_name:
                    path = (
                        callback_["kwargs"]["dirname"]
                        if "dirname" in callback_["kwargs"].keys()
                        else callback_["kwargs"]["filepath"]
                    )
                    best_model_name = os.path.join(path, "best_epoch_model")
                    best_model_files = glob.glob(best_model_name + "*")
                    if len(best_model_files) > 0:
                        for filename in glob.glob(best_model_name + "*"):
                            os.remove(filename)
                    del best_model_files
                if "kwargs" in callback_.keys():
                    callbacks_ += [callback_["callback"](**callback_["kwargs"])]
                else:
                    callbacks_ += [callback_["callback"]()]
            else:
                callbacks_ += [raw_callback]
    return callbacks_


def get_basic_callbacks(
    path=tempfile.gettempdir(),
    patience=3,
    name=None,
    verbose=0,
    epochs=None,
    metric="val_loss",
    mode="min",
):
    basic_callbacks = []
<<<<<<< HEAD
    name = name if name else 'NN'
    basic_callbacks.append({'TensorBoard':
                                {'callback': callbacks.TensorBoard,
                                 'kwargs': dict(log_dir=os.path.join(path, name + '_logs'))}})
    basic_callbacks.append({'ReduceLROnPlateau':
                                {'callback': callbacks.ReduceLROnPlateau,
                                 'kwargs': dict(
                                     monitor=metric,
                                     factor=0.9,
                                     patience=int(patience / 2),
                                     min_lr=0.0000001,
                                     verbose=verbose,
                                     cooldown=1 + int(patience / 2),
                                     mode=mode)}})
    basic_callbacks.append({'EarlyStopping':
                                {'callback': callbacks.EarlyStopping,
                                 'kwargs': dict(
                                     monitor=metric,
                                     min_delta=0,
                                     patience=patience,
                                     verbose=verbose,
                                     mode=mode,
                                     restore_best_weights=True)}})
    
    basic_callbacks.append({'CleanMemory':
                                {'callback': CleanMemory,
                                 'kwargs': dict()}})
    
=======
    name = name if name else "NN"
    basic_callbacks.append(
        {
            "TensorBoard": {
                "callback": callbacks.TensorBoard,
                "kwargs": dict(log_dir=os.path.join(path, name + "_logs")),
            }
        }
    )
    basic_callbacks.append(
        {
            "ReduceLROnPlateau": {
                "callback": callbacks.ReduceLROnPlateau,
                "kwargs": dict(
                    monitor=metric,
                    factor=0.9,
                    patience=int(patience / 2),
                    min_lr=0.0000001,
                    verbose=verbose,
                    cooldown=1 + int(patience / 2),
                    mode=mode,
                ),
            }
        }
    )
    basic_callbacks.append(
        {
            "EarlyStopping": {
                "callback": callbacks.EarlyStopping,
                "kwargs": dict(
                    monitor=metric,
                    min_delta=0,
                    patience=patience,
                    verbose=verbose,
                    mode=mode,
                    restore_best_weights=True,
                ),
            }
        }
    )
>>>>>>> 6d26e743
    return basic_callbacks<|MERGE_RESOLUTION|>--- conflicted
+++ resolved
@@ -50,36 +50,6 @@
     mode="min",
 ):
     basic_callbacks = []
-<<<<<<< HEAD
-    name = name if name else 'NN'
-    basic_callbacks.append({'TensorBoard':
-                                {'callback': callbacks.TensorBoard,
-                                 'kwargs': dict(log_dir=os.path.join(path, name + '_logs'))}})
-    basic_callbacks.append({'ReduceLROnPlateau':
-                                {'callback': callbacks.ReduceLROnPlateau,
-                                 'kwargs': dict(
-                                     monitor=metric,
-                                     factor=0.9,
-                                     patience=int(patience / 2),
-                                     min_lr=0.0000001,
-                                     verbose=verbose,
-                                     cooldown=1 + int(patience / 2),
-                                     mode=mode)}})
-    basic_callbacks.append({'EarlyStopping':
-                                {'callback': callbacks.EarlyStopping,
-                                 'kwargs': dict(
-                                     monitor=metric,
-                                     min_delta=0,
-                                     patience=patience,
-                                     verbose=verbose,
-                                     mode=mode,
-                                     restore_best_weights=True)}})
-    
-    basic_callbacks.append({'CleanMemory':
-                                {'callback': CleanMemory,
-                                 'kwargs': dict()}})
-    
-=======
     name = name if name else "NN"
     basic_callbacks.append(
         {
@@ -120,5 +90,12 @@
             }
         }
     )
->>>>>>> 6d26e743
+    basic_callbacks.append(
+        {
+            "CleanMemory":  {
+                "callback": CleanMemory,
+                "kwargs": dict()
+                }
+        }
+    )
     return basic_callbacks